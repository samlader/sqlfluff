--- conflicted
+++ resolved
@@ -22,11 +22,8 @@
 - Handle newlines in rule list configuration in .sqlfluff [#1215](https://github.com/sqlfluff/sqlfluff/issues/1215)
 - Fix looping interaction between L008 and L030 [#1207](https://github.com/sqlfluff/sqlfluff/issues/1207)
 - Fix comma removed by L019 [#939](https://github.com/sqlfluff/sqlfluff/issues/939)
-<<<<<<< HEAD
+- Update L019 (leading/trailng comma rule) so it doesn't run on unparsable code.
 - Support for BigQuery "CREATE table OPTIONS ( description = 'desc' )" [#1205](https://github.com/sqlfluff/sqlfluff/issues/1205)
-=======
-- Update L019 (leading/trailng comma rule) so it doesn't run on unparsable code.
->>>>>>> e74bf206
 
 ## [0.6.1] - 2021-07-16
 ### Added
