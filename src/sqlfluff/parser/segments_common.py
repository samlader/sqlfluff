--- conflicted
+++ resolved
@@ -12,15 +12,10 @@
 
 import re
 
-<<<<<<< HEAD
 from .segments_base import BaseSegment, RawSegment
 from .match_result import MatchResult
 from .match_logging import parse_match_logging
 from .match_wrapper import match_wrapper
-=======
-from .segments_base import BaseSegment, RawSegment, parse_match_logging
-from .match import MatchResult
->>>>>>> 2515a143
 
 
 class KeywordSegment(RawSegment):
